--- conflicted
+++ resolved
@@ -112,11 +112,7 @@
     }
 
     /// Resolve a `require()` argument.
-<<<<<<< HEAD
-    pub fn resolve(&self, target: String) -> Result<PathBuf, ResolutionError> {
-=======
-    fn resolve(&self, target: &str) -> Result<PathBuf, ResolutionError> {
->>>>>>> 73de3f07
+    pub fn resolve(&self, target: &str) -> Result<PathBuf, ResolutionError> {
         // 1. If X is a core module
         if is_core_module(&target) {
             // 1.a. Return the core module
@@ -251,15 +247,8 @@
 ///     Err(err) => panic!("Failed: {:?}", err),
 /// }
 /// ```
-<<<<<<< HEAD
-pub fn resolve(target: String) -> Result<PathBuf, ResolutionError> {
+pub fn resolve(target: &str) -> Result<PathBuf, ResolutionError> {
     Resolver::new().with_basedir(PathBuf::from(".")).resolve(target)
-=======
-pub fn resolve(target: &str) -> Result<PathBuf, ResolutionError> {
-    env::current_dir()
-        .map_err(|_| ResolutionError::new("Working directory does not exist"))
-        .and_then(|dir| resolve_from(target, dir))
->>>>>>> 73de3f07
 }
 
 /// Resolve a node.js module path relative to `basedir`.
@@ -271,13 +260,8 @@
 ///     Err(err) => panic!("Failed: {:?}", err),
 /// }
 /// ```
-<<<<<<< HEAD
-pub fn resolve_from(target: String, basedir: PathBuf) -> Result<PathBuf, ResolutionError> {
+pub fn resolve_from(target: &str, basedir: PathBuf) -> Result<PathBuf, ResolutionError> {
     Resolver::new().with_basedir(basedir).resolve(target)
-=======
-pub fn resolve_from(target: &str, basedir: PathBuf) -> Result<PathBuf, ResolutionError> {
-    Resolver::new(basedir).resolve(target)
->>>>>>> 73de3f07
 }
 
 #[cfg(test)]
